# -*- coding: utf-8 -*-

import csv
import json
import logging
import os.path
from collections import defaultdict
from itertools import chain
from time import time

import six
from flask import Flask, make_response, render_template, request
from gevent import wsgi

from locust import __version__ as version
from six.moves import StringIO, xrange

from . import runners
from .cache import memoize
from .runners import MasterLocustRunner
from .stats import distribution_csv, median_from_dict, requests_csv, sort_stats

logger = logging.getLogger(__name__)

DEFAULT_CACHE_TIME = 2.0

app = Flask(__name__)
app.debug = True
app.root_path = os.path.dirname(os.path.abspath(__file__))


@app.route('/')
def index():
    is_distributed = isinstance(runners.locust_runner, MasterLocustRunner)
<<<<<<< HEAD
=======
    if is_distributed:
        slave_count = runners.locust_runner.slave_count
    else:
        slave_count = 0

    if runners.locust_runner.host:
        host = runners.locust_runner.host
    elif len(runners.locust_runner.locust_classes) > 0:
        host = runners.locust_runner.locust_classes[0].host
    else:
        host = None
>>>>>>> a4c377ef
    
    return render_template("index.html",
        state=runners.locust_runner.state,
        is_distributed=is_distributed,
        user_count=runners.locust_runner.user_count,
        version=version,
        host=host
    )

@app.route('/swarm', methods=["POST"])
def swarm():
    assert request.method == "POST"

    locust_count = int(request.form["locust_count"])
    hatch_rate = float(request.form["hatch_rate"])
    runners.locust_runner.start_hatching(locust_count, hatch_rate)
    response = make_response(json.dumps({'success':True, 'message': 'Swarming started'}))
    response.headers["Content-type"] = "application/json"
    return response

@app.route('/stop')
def stop():
    runners.locust_runner.stop()
    response = make_response(json.dumps({'success':True, 'message': 'Test stopped'}))
    response.headers["Content-type"] = "application/json"
    return response

@app.route("/stats/reset")
def reset_stats():
    runners.locust_runner.stats.reset_all()
    return "ok"
    
@app.route("/stats/requests/csv")
def request_stats_csv():
    response = make_response(requests_csv())

    file_name = "requests_{0}.csv".format(time())
    disposition = "attachment;filename={0}".format(file_name)
    response.headers["Content-type"] = "text/csv"
    response.headers["Content-disposition"] = disposition
    return response

@app.route("/stats/distribution/csv")
def distribution_stats_csv():

    response = make_response(distribution_csv())
    file_name = "distribution_{0}.csv".format(time())
    disposition = "attachment;filename={0}".format(file_name)
    response.headers["Content-type"] = "text/csv"
    response.headers["Content-disposition"] = disposition
    return response

@app.route('/stats/requests')
@memoize(timeout=DEFAULT_CACHE_TIME, dynamic_timeout=True)
def request_stats():
    stats = []
    for s in chain(sort_stats(runners.locust_runner.request_stats), [runners.locust_runner.stats.aggregated_stats("Total")]):
        stats.append({
            "method": s.method,
            "name": s.name,
            "num_requests": s.num_requests,
            "num_failures": s.num_failures,
            "avg_response_time": s.avg_response_time,
            "min_response_time": s.min_response_time or 0,
            "max_response_time": s.max_response_time,
            "current_rps": s.current_rps,
            "median_response_time": s.median_response_time,
            "avg_content_length": s.avg_content_length,
        })

    errors = [e.to_dict() for e in six.itervalues(runners.locust_runner.errors)]

    # Truncate the total number of stats and errors displayed since a large number of rows will cause the app
    # to render extremely slowly. Aggregate stats should be preserved.
    report = {"stats": stats[:500], "errors": errors[:500]}

    if stats:
        report["total_rps"] = stats[len(stats)-1]["current_rps"]
        report["fail_ratio"] = runners.locust_runner.stats.aggregated_stats("Total").fail_ratio
        
        # since generating a total response times dict with all response times from all
        # urls is slow, we make a new total response time dict which will consist of one
        # entry per url with the median response time as key and the number of requests as
        # value
        response_times = defaultdict(int) # used for calculating total median
        for i in xrange(len(stats)-1):
            response_times[stats[i]["median_response_time"]] += stats[i]["num_requests"]
        
        # calculate total median
        stats[len(stats)-1]["median_response_time"] = median_from_dict(stats[len(stats)-1]["num_requests"], response_times)
    
    is_distributed = isinstance(runners.locust_runner, MasterLocustRunner)
    if is_distributed:
        slaves = []
        for slave in runners.locust_runner.clients.values():
            slaves.append({"id":slave.id, "state":slave.state, "user_count": slave.user_count})

        report["slaves"] = slaves
    
    report["state"] = runners.locust_runner.state
    report["user_count"] = runners.locust_runner.user_count

    return json.dumps(report)

@app.route("/exceptions")
def exceptions():
    response = make_response(json.dumps({
        'exceptions': [
            {
                "count": row["count"], 
                "msg": row["msg"], 
                "traceback": row["traceback"], 
                "nodes" : ", ".join(row["nodes"])
            } for row in six.itervalues(runners.locust_runner.exceptions)
        ]
    }))
    response.headers["Content-type"] = "application/json"
    return response

@app.route("/exceptions/csv")
def exceptions_csv():
    data = StringIO()
    writer = csv.writer(data)
    writer.writerow(["Count", "Message", "Traceback", "Nodes"])
    for exc in six.itervalues(runners.locust_runner.exceptions):
        nodes = ", ".join(exc["nodes"])
        writer.writerow([exc["count"], exc["msg"], exc["traceback"], nodes])
    
    data.seek(0)
    response = make_response(data.read())
    file_name = "exceptions_{0}.csv".format(time())
    disposition = "attachment;filename={0}".format(file_name)
    response.headers["Content-type"] = "text/csv"
    response.headers["Content-disposition"] = disposition
    return response

def start(locust, options):
    wsgi.WSGIServer((options.web_host, options.port), app, log=None).serve_forever()<|MERGE_RESOLUTION|>--- conflicted
+++ resolved
@@ -32,8 +32,6 @@
 @app.route('/')
 def index():
     is_distributed = isinstance(runners.locust_runner, MasterLocustRunner)
-<<<<<<< HEAD
-=======
     if is_distributed:
         slave_count = runners.locust_runner.slave_count
     else:
@@ -45,7 +43,6 @@
         host = runners.locust_runner.locust_classes[0].host
     else:
         host = None
->>>>>>> a4c377ef
     
     return render_template("index.html",
         state=runners.locust_runner.state,
