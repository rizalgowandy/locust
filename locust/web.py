--- conflicted
+++ resolved
@@ -69,7 +69,7 @@
 
 
 
-        
+
         @app.route('/')
         @self.auth_required_if_enabled
         def index():
@@ -149,19 +149,6 @@
             response.headers["Content-disposition"] = disposition
             return response
         
-<<<<<<< HEAD
-        @app.route("/stats/stats_history/csv")
-        @self.auth_required_if_enabled
-        def stats_history_stats_csv():
-            response = make_response(stats_history_csv(self.environment.runner.stats, False, True))
-            file_name = "stats_history_{0}.csv".format(time())
-            disposition = "attachment;filename={0}".format(file_name)
-            response.headers["Content-type"] = "text/csv"
-            response.headers["Content-disposition"] = disposition
-            return response
-        
-=======
->>>>>>> aa16edce
         @app.route("/stats/failures/csv")
         @self.auth_required_if_enabled
         def failures_stats_csv():
