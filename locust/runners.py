# -*- coding: utf-8 -*-
import json
import logging
import os
import socket
import sys
import time
import traceback
from collections import defaultdict
from collections.abc import MutableMapping
from typing import (
    Dict,
    Iterator,
    List,
    ValuesView,
)
from uuid import uuid4

import gevent
import greenlet
import psutil
from gevent.pool import Group

from . import User
from .dispatch import UsersDispatcher
from .distribution import weight_users
from .exception import RPCError
from .log import greenlet_exception_logger
from .rpc import (
    Message,
    rpc,
)
from .stats import (
    RequestStats,
    setup_distributed_stats_event_listeners,
)

logger = logging.getLogger(__name__)


STATE_INIT, STATE_SPAWNING, STATE_RUNNING, STATE_CLEANUP, STATE_STOPPING, STATE_STOPPED, STATE_MISSING = [
    "ready",
    "spawning",
    "running",
    "cleanup",
    "stopping",
    "stopped",
    "missing",
]
WORKER_REPORT_INTERVAL = 3.0
CPU_MONITOR_INTERVAL = 5.0
HEARTBEAT_INTERVAL = 1
HEARTBEAT_LIVENESS = 3
FALLBACK_INTERVAL = 5


greenlet_exception_handler = greenlet_exception_logger(logger)


class Runner:
    """
    Orchestrates the load test by starting and stopping the users.

    Use one of the :meth:`create_local_runner <locust.env.Environment.create_local_runner>`,
    :meth:`create_master_runner <locust.env.Environment.create_master_runner>` or
    :meth:`create_worker_runner <locust.env.Environment.create_worker_runner>` methods on
    the :class:`Environment <locust.env.Environment>` instance to create a runner of the
    desired type.
    """

    def __init__(self, environment):
        self.environment = environment
        self.user_greenlets = Group()
        self.greenlet = Group()
        self.state = STATE_INIT
        self.spawning_greenlet = None
        self.shape_greenlet = None
        self.shape_last_state = None
        self.current_cpu_usage = 0
        self.cpu_warning_emitted = False
        self.worker_cpu_warning_emitted = False
        self.greenlet.spawn(self.monitor_cpu).link_exception(greenlet_exception_handler)
        self.exceptions = {}
<<<<<<< HEAD
        self.target_user_classes_count: Dict[str, int] = {}
=======
        self.target_user_count = None
        self.custom_messages = {}
>>>>>>> 3666efd2

        # set up event listeners for recording requests
        def on_request_success(request_type, name, response_time, response_length, **_kwargs):
            self.stats.log_request(request_type, name, response_time, response_length)

        def on_request_failure(request_type, name, response_time, response_length, exception, **_kwargs):
            self.stats.log_request(request_type, name, response_time, response_length)
            self.stats.log_error(request_type, name, exception)

        # temporarily set log level to ignore warnings to suppress deprication message
        loglevel = logging.getLogger().level
        logging.getLogger().setLevel(logging.ERROR)
        self.environment.events.request_success.add_listener(on_request_success)
        self.environment.events.request_failure.add_listener(on_request_failure)
        logging.getLogger().setLevel(loglevel)

        self.connection_broken = False

        # register listener that resets stats when spawning is complete
        def on_spawning_complete(user_count):
            self.update_state(STATE_RUNNING)
            if environment.reset_stats:
                logger.info("Resetting stats\n")
                self.stats.reset_all()

        self.environment.events.spawning_complete.add_listener(on_spawning_complete)

    def __del__(self):
        # don't leave any stray greenlets if runner is removed
        if self.greenlet and len(self.greenlet) > 0:
            self.greenlet.kill(block=False)

    @property
    def user_classes(self):
        return self.environment.user_classes

    @property
    def user_classes_by_name(self):
        return self.environment.user_classes_by_name

    @property
    def stats(self) -> RequestStats:
        return self.environment.stats

    @property
    def errors(self):
        return self.stats.errors

    @property
    def user_count(self):
        """
        :returns: Number of currently running users
        """
        return len(self.user_greenlets)

    @property
    def user_classes_count(self) -> Dict[str, int]:
        """
        :returns: Number of currently running users for each user class
        """
        user_classes_count = {user_class.__name__: 0 for user_class in self.user_classes}
        for user_greenlet in self.user_greenlets:
            try:
                user = user_greenlet.args[0]
            except IndexError:
                logger.error(
                    "While calculating number of running users, we encountered a user that didnt have proper args %s",
                    user_greenlet,
                )
                continue
            user_classes_count[user.__class__.__name__] += 1
        return user_classes_count

    def update_state(self, new_state):
        """
        Updates the current state
        """
        # I (cyberwiz) commented out this logging, because it is too noisy even for debug level
        # Uncomment it if you are specifically debugging state transitions
        # logger.debug("Updating state to '%s', old state was '%s'" % (new_state, self.state))
        self.state = new_state

    def cpu_log_warning(self):
        """Called at the end of the test to repeat the warning & return the status"""
        if self.cpu_warning_emitted:
            logger.warning(
                "CPU usage was too high at some point during the test! See https://docs.locust.io/en/stable/running-locust-distributed.html for how to distribute the load over multiple CPU cores or machines"
            )
            return True
        return False

    def spawn_users(self, user_classes_spawn_count: Dict[str, int], wait: bool = False):
        if self.state == STATE_INIT or self.state == STATE_STOPPED:
            self.update_state(STATE_SPAWNING)

        if logger.isEnabledFor(logging.DEBUG):
            logger.debug(
                "Spawning additional %s (%s already running)..."
                % (json.dumps(user_classes_spawn_count), json.dumps(self.user_classes_count))
            )
        elif sum(user_classes_spawn_count.values()) > 0:
            logger.info(
                "Spawning additional %s (%s already running)..."
                % (sum(user_classes_spawn_count.values()), sum(self.user_classes_count.values()))
            )

        def spawn(user_class: str, spawn_count: int):
            n = 0
            while n < spawn_count:
                new_user = self.user_classes_by_name[user_class](self.environment)
                new_user.start(self.user_greenlets)
                n += 1
                if n % 10 == 0 or n == spawn_count:
                    logger.debug("%i users spawned" % self.user_count)
            logger.debug("All users of class %s spawned" % user_class)

        for user_class, spawn_count in user_classes_spawn_count.items():
            spawn(user_class, spawn_count)

        if wait:
            self.user_greenlets.join()
            logger.info("All users stopped\n")

    def stop_users(self, user_classes_stop_count: Dict[str, int]):
        async_calls_to_stop = Group()
        stop_group = Group()

        for user_class, stop_count in user_classes_stop_count.items():
            if self.user_classes_count[user_class] == 0:
                continue

            to_stop = []
            for user_greenlet in self.user_greenlets:
                if len(to_stop) == stop_count:
                    break
                try:
                    user = user_greenlet.args[0]
                except IndexError:
                    logger.error(
                        "While stopping users, we encountered a user that didnt have proper args %s", user_greenlet
                    )
                    continue
                if isinstance(user, self.user_classes_by_name[user_class]):
                    to_stop.append(user)

            if not to_stop:
                continue

            while True:
                user_to_stop: User = to_stop.pop()
                logger.debug("Stopping %s" % user_to_stop.greenlet.name)
                if user_to_stop.greenlet is greenlet.getcurrent():
                    # User called runner.quit(), so don't block waiting for killing to finish
                    user_to_stop.group.killone(user_to_stop.greenlet, block=False)
                elif self.environment.stop_timeout:
                    async_calls_to_stop.add(gevent.spawn_later(0, user_to_stop.stop, force=False))
                    stop_group.add(user_to_stop.greenlet)
                else:
                    async_calls_to_stop.add(gevent.spawn_later(0, user_to_stop.stop, force=True))
                if not to_stop:
                    break

        async_calls_to_stop.join()

        if not stop_group.join(timeout=self.environment.stop_timeout):
            logger.info(
                "Not all users finished their tasks & terminated in %s seconds. Stopping them..."
                % self.environment.stop_timeout
            )
            stop_group.kill(block=True)

        msg = "%i Users have been stopped, %g still running" % (sum(user_classes_stop_count.values()), self.user_count)
        if logger.isEnabledFor(logging.DEBUG):
            logger.debug(msg)
        elif sum(user_classes_stop_count.values()) > 0:
            logger.info(msg)

    def monitor_cpu(self):
        process = psutil.Process()
        while True:
            self.current_cpu_usage = process.cpu_percent()
            if self.current_cpu_usage > 90 and not self.cpu_warning_emitted:
                logging.warning(
                    "CPU usage above 90%! This may constrain your throughput and may even give inconsistent response time measurements! See https://docs.locust.io/en/stable/running-locust-distributed.html for how to distribute the load over multiple CPU cores or machines"
                )
                self.cpu_warning_emitted = True
            gevent.sleep(CPU_MONITOR_INTERVAL)

    def start(self, user_count: int, spawn_rate: float, wait: bool = False):
        """
        Start running a load test

        :param user_count: Total number of users to start
        :param spawn_rate: Number of users to spawn per second
        :param wait: If True calls to this method will block until all users are spawned.
                     If False (the default), a greenlet that spawns the users will be
                     started and the call to this method will return immediately.
        """
        if self.state != STATE_RUNNING and self.state != STATE_SPAWNING:
            self.stats.clear_all()
            self.exceptions = {}
            self.cpu_warning_emitted = False
            self.worker_cpu_warning_emitted = False

        if wait and user_count - self.user_count > spawn_rate:
            raise ValueError("wait is True but the amount of users to add is greater than the spawn rate")

        for user_class in self.user_classes:
            if self.environment.host is not None:
                user_class.host = self.environment.host

        self.target_user_classes_count = weight_users(self.user_classes, user_count)

        local_worker_node = WorkerNode(id="local")
        local_worker_node.user_classes_count = self.user_classes_count

        if self.state != STATE_INIT and self.state != STATE_STOPPED:
            logger.debug(
                "Updating running test with %d users, %.2f spawn rate and wait=%r" % (user_count, spawn_rate, wait)
            )
            self.update_state(STATE_SPAWNING)

        try:
            for dispatched_users in UsersDispatcher(
                worker_nodes=[local_worker_node],
                user_classes_count=self.target_user_classes_count,
                spawn_rate=spawn_rate,
            ):
                user_classes_spawn_count = {}
                user_classes_stop_count = {}
                user_classes_count = dispatched_users[local_worker_node.id]
                logger.info("Updating running test with %d users" % (sum(user_classes_count.values()),))
                for user_class, user_class_count in user_classes_count.items():
                    logger.debug(
                        "Updating running test with %d users of class %s and wait=%r"
                        % (user_class_count, user_class, wait)
                    )
                    if self.user_classes_count[user_class] > user_class_count:
                        user_classes_stop_count[user_class] = self.user_classes_count[user_class] - user_class_count
                    elif self.user_classes_count[user_class] < user_class_count:
                        user_classes_spawn_count[user_class] = user_class_count - self.user_classes_count[user_class]

                if wait:
                    # spawn_users will block, so we need to call stop_users first
                    self.stop_users(user_classes_stop_count)
                    self.spawn_users(user_classes_spawn_count, wait)
                else:
                    # call spawn_users before stopping the users since stop_users
                    # can be blocking because of the stop_timeout
                    self.spawn_users(user_classes_spawn_count, wait)
                    self.stop_users(user_classes_stop_count)

        except KeyboardInterrupt:
            # We need to catch keyboard interrupt. Otherwise, if KeyboardInterrupt is received while in
            # a gevent.sleep inside the dispatch_users function, locust won't gracefully shutdown.
            self.quit()

        logger.info(
            "All users spawned: %s (%i total running)"
            % (
                ", ".join("%s: %d" % (name, count) for name, count in self.user_classes_count.items()),
                sum(self.user_classes_count.values()),
            )
        )

        self.environment.events.spawning_complete.fire(user_count=sum(self.target_user_classes_count.values()))

    def start_shape(self):
        if self.shape_greenlet:
            logger.info("There is an ongoing shape test running. Editing is disabled")
            return

        logger.info("Shape test starting. User count and spawn rate are ignored for this type of load test")
        self.update_state(STATE_INIT)
        self.shape_greenlet = self.greenlet.spawn(self.shape_worker)
        self.shape_greenlet.link_exception(greenlet_exception_handler)
        self.environment.shape_class.reset_time()

    def shape_worker(self):
        logger.info("Shape worker starting")
        while self.state == STATE_INIT or self.state == STATE_SPAWNING or self.state == STATE_RUNNING:
            new_state = self.environment.shape_class.tick()
            if new_state is None:
                logger.info("Shape test stopping")
                if self.environment.parsed_options and self.environment.parsed_options.headless:
                    self.quit()
                else:
                    self.stop()
                self.shape_greenlet = None
                self.shape_last_state = None
                return
            elif self.shape_last_state == new_state:
                gevent.sleep(1)
            else:
                user_count, spawn_rate = new_state
                logger.info("Shape test updating to %d users at %.2f spawn rate" % (user_count, spawn_rate))
                self.start(user_count=user_count, spawn_rate=spawn_rate)
                self.shape_last_state = new_state

    def stop(self):
        """
        Stop a running load test by stopping all running users
        """
        logger.debug("Stopping all users")
        self.update_state(STATE_CLEANUP)

        # if we are currently spawning users we need to kill the spawning greenlet first
        if self.spawning_greenlet and not self.spawning_greenlet.ready():
            self.spawning_greenlet.kill(block=True)

        if self.environment.shape_class is not None and self.shape_greenlet is not greenlet.getcurrent():
            # If the test was not started yet and locust is
            # stopped/quit, shape_greenlet will be None.
            if self.shape_greenlet is not None:
                self.shape_greenlet.kill(block=True)
                self.shape_greenlet = None
            self.shape_last_state = None

        self.stop_users(self.user_classes_count)

        self.update_state(STATE_STOPPED)

        self.cpu_log_warning()

    def quit(self):
        """
        Stop any running load test and kill all greenlets for the runner
        """
        self.stop()
        self.greenlet.kill(block=True)

    def log_exception(self, node_id, msg, formatted_tb):
        key = hash(formatted_tb)
        row = self.exceptions.setdefault(key, {"count": 0, "msg": msg, "traceback": formatted_tb, "nodes": set()})
        row["count"] += 1
        row["nodes"].add(node_id)
        self.exceptions[key] = row

<<<<<<< HEAD
    @property
    def target_user_count(self) -> int:
        return sum(self.target_user_classes_count.values())
=======
    def register_message(self, msg_type, listener):
        """
        Register a listener for a custom message from another node

        :param msg_type: The type of the message to listen for
        :param listener: The function to execute when the message is received
        """
        self.custom_messages[msg_type] = listener
>>>>>>> 3666efd2


class LocalRunner(Runner):
    """
    Runner for running single process load test
    """

    def __init__(self, environment):
        """
        :param environment: Environment instance
        """
        super().__init__(environment)

        # register listener thats logs the exception for the local runner
        def on_user_error(user_instance, exception, tb):
            formatted_tb = "".join(traceback.format_tb(tb))
            self.log_exception("local", str(exception), formatted_tb)

        self.environment.events.user_error.add_listener(on_user_error)

    def start(self, user_count: int, spawn_rate: float, wait: bool = False):
        if spawn_rate > 100:
            logger.warning(
                "Your selected spawn rate is very high (>100), and this is known to sometimes cause issues. Do you really need to ramp up that fast?"
            )

        if self.state != STATE_RUNNING and self.state != STATE_SPAWNING:
            # if we're not already running we'll fire the test_start event
            self.environment.events.test_start.fire(environment=self.environment)

        if self.spawning_greenlet:
            # kill existing spawning_greenlet before we start a new one
            self.spawning_greenlet.kill(block=True)
        self.spawning_greenlet = self.greenlet.spawn(
            lambda: super(LocalRunner, self).start(user_count, spawn_rate, wait=wait)
        )
        self.spawning_greenlet.link_exception(greenlet_exception_handler)

    def stop(self):
        if self.state == STATE_STOPPED:
            return
        super().stop()
        self.environment.events.test_stop.fire(environment=self.environment)

    def send_message(self, msg_type, data=None):
        """
        Emulates internodal messaging by calling registered listeners

        :param msg_type: The type of the message to emulate sending
        :param data: Optional data to include
        """
        logger.debug(f"Running locally: sending {msg_type} message to self")
        if msg_type in self.custom_messages:
            listener = self.custom_messages[msg_type]
            msg = Message(msg_type, data, "local")
            listener(environment=self.environment, msg=msg)
        else:
            logger.warning(f"Unknown message type recieved: {msg_type}")


class DistributedRunner(Runner):
    def __init__(self, *args, **kwargs):
        super().__init__(*args, **kwargs)
        setup_distributed_stats_event_listeners(self.environment.events, self.stats)


class WorkerNode:
    def __init__(self, id: str, state=STATE_INIT, heartbeat_liveness=HEARTBEAT_LIVENESS):
        self.id: str = id
        self.state = state
        self.heartbeat = heartbeat_liveness
        self.cpu_usage = 0
        self.cpu_warning_emitted = False
        self.user_classes_count: Dict[str, int] = {}

    @property
    def user_count(self) -> int:
        return sum(self.user_classes_count.values())


class WorkerNodes(MutableMapping):
    def __init__(self):
        self._worker_nodes = {}

    def get_by_state(self, state) -> List[WorkerNode]:
        return [c for c in self.values() if c.state == state]

    @property
    def all(self) -> ValuesView[WorkerNode]:
        return self.values()

    @property
    def ready(self) -> List[WorkerNode]:
        return self.get_by_state(STATE_INIT)

    @property
    def spawning(self) -> List[WorkerNode]:
        return self.get_by_state(STATE_SPAWNING)

    @property
    def running(self) -> List[WorkerNode]:
        return self.get_by_state(STATE_RUNNING)

    @property
    def missing(self) -> List[WorkerNode]:
        return self.get_by_state(STATE_MISSING)

    def __setitem__(self, k: str, v: WorkerNode) -> None:
        self._worker_nodes[k] = v

    def __delitem__(self, k: str) -> None:
        del self._worker_nodes[k]

    def __getitem__(self, k: str) -> WorkerNode:
        return self._worker_nodes[k]

    def __len__(self) -> int:
        return len(self._worker_nodes)

    def __iter__(self) -> Iterator[WorkerNode]:
        return iter(self._worker_nodes)


class MasterRunner(DistributedRunner):
    """
    Runner used to run distributed load tests across multiple processes and/or machines.

    MasterRunner doesn't spawn any user greenlets itself. Instead it expects
    :class:`WorkerRunners <WorkerRunner>` to connect to it, which it will then direct
    to start and stop user greenlets. Stats sent back from the
    :class:`WorkerRunners <WorkerRunner>` will aggregated.
    """

    def __init__(self, environment, master_bind_host, master_bind_port):
        """
        :param environment: Environment instance
        :param master_bind_host: Host/interface to use for incoming worker connections
        :param master_bind_port: Port to use for incoming worker connections
        """
        super().__init__(environment)
        self.worker_cpu_warning_emitted = False
        self.master_bind_host = master_bind_host
        self.master_bind_port = master_bind_port
        self.spawn_rate: float = 0

        self.clients = WorkerNodes()
        try:
            self.server = rpc.Server(master_bind_host, master_bind_port)
        except RPCError as e:
            if e.args[0] == "Socket bind failure: Address already in use":
                port_string = (
                    master_bind_host + ":" + str(master_bind_port) if master_bind_host != "*" else str(master_bind_port)
                )
                logger.error(
                    f"The Locust master port ({port_string}) was busy. Close any applications using that port - perhaps an old instance of Locust master is still running? ({e.args[0]})"
                )
                sys.exit(1)
            else:
                raise

        self.greenlet.spawn(self.heartbeat_worker).link_exception(greenlet_exception_handler)
        self.greenlet.spawn(self.client_listener).link_exception(greenlet_exception_handler)

        # listener that gathers info on how many users the worker has spawned
        def on_worker_report(client_id, data):
            if client_id not in self.clients:
                logger.info("Discarded report from unrecognized worker %s", client_id)
                return
            self.clients[client_id].user_classes_count = data["user_classes_count"]

        self.environment.events.worker_report.add_listener(on_worker_report)

        # register listener that sends quit message to worker nodes
        def on_quitting(environment, **kw):
            self.quit()

        self.environment.events.quitting.add_listener(on_quitting)

    @property
    def user_count(self) -> int:
        return sum(c.user_count for c in self.clients.values())

    def cpu_log_warning(self):
        warning_emitted = Runner.cpu_log_warning(self)
        if self.worker_cpu_warning_emitted:
            logger.warning("CPU usage threshold was exceeded on workers during the test!")
            warning_emitted = True
        return warning_emitted

    def start(self, user_count: int, spawn_rate: float, **kwargs) -> None:
        num_workers = len(self.clients.ready) + len(self.clients.running) + len(self.clients.spawning)
        if not num_workers:
            logger.warning(
                "You are running in distributed mode but have no worker servers connected. "
                "Please connect workers prior to swarming."
            )
            return

        for user_class in self.user_classes:
            if self.environment.host is not None:
                user_class.host = self.environment.host

        self.target_user_classes_count = weight_users(self.user_classes, user_count)

        self.spawn_rate = spawn_rate

        worker_spawn_rate = float(spawn_rate) / (num_workers or 1)
        logger.info(
            "Sending spawn jobs of %d users and %.2f spawn rate to %d ready clients"
            % (user_count, worker_spawn_rate, num_workers)
        )

        if worker_spawn_rate > 100:
            logger.warning(
                "Your selected spawn rate is very high (>100/worker), and this is known to sometimes cause issues. Do you really need to ramp up that fast?"
            )

        if self.state != STATE_RUNNING and self.state != STATE_SPAWNING:
            self.stats.clear_all()
            self.exceptions = {}
            self.environment.events.test_start.fire(environment=self.environment)
            if self.environment.shape_class:
                self.environment.shape_class.reset_time()

        self.update_state(STATE_SPAWNING)

        try:
            for dispatched_users in UsersDispatcher(
                worker_nodes=self.clients.ready + self.clients.running + self.clients.spawning,
                user_classes_count=self.target_user_classes_count,
                spawn_rate=spawn_rate,
            ):
                dispatch_greenlets = Group()
                for worker_node_id, worker_user_classes_count in dispatched_users.items():
                    data = {
                        "timestamp": time.time(),
                        "user_classes_count": worker_user_classes_count,
                        "host": self.environment.host,
                        "stop_timeout": self.environment.stop_timeout,
                    }
                    dispatch_greenlets.add(
                        gevent.spawn_later(
                            0,
                            self.server.send_to_client,
                            Message("spawn", data, worker_node_id),
                        )
                    )
                logger.debug("Sending spawn message to %i client(s)" % len(dispatch_greenlets))
                dispatch_greenlets.join()

                logger.debug(
                    "Currently spawned users: %s (%i total running)"
                    % (
                        ", ".join("%s: %d" % (name, count) for name, count in self.reported_user_classes_count.items()),
                        sum(self.reported_user_classes_count.values()),
                    )
                )

        except KeyboardInterrupt:
            # We need to catch keyboard interrupt. Otherwise, if KeyboardInterrupt is received while in
            # a gevent.sleep inside the dispatch_users function, locust won't gracefully shutdown.
            self.quit()

        # Wait a little for workers to report their users to the master
        # so that we can give an accurate log message below, i.e. "All users spawned [...]".
        # Otherwise, the logged user count might be less than the target user count.
        timeout = gevent.Timeout(0.1)
        timeout.start()
        try:
            while self.user_count != self.target_user_count:
                gevent.sleep()
        except gevent.Timeout:
            pass
        finally:
            timeout.cancel()

        logger.info(
            "All users spawned: %s (%i total running)"
            % (
                ", ".join("%s: %d" % (name, count) for name, count in self.reported_user_classes_count.items()),
                sum(self.reported_user_classes_count.values()),
            )
        )

    def stop(self):
        if self.state not in [STATE_INIT, STATE_STOPPED, STATE_STOPPING]:
            logger.debug("Stopping...")
            self.update_state(STATE_STOPPING)

            if self.environment.shape_class is not None and self.shape_greenlet is not greenlet.getcurrent():
                self.shape_greenlet.kill(block=True)
                self.shape_greenlet = None
                self.shape_last_state = None

            for client in self.clients.all:
                logger.debug("Sending stop message to client %s" % client.id)
                self.server.send_to_client(Message("stop", None, client.id))

            # Give an additional 60s for all workers to stop
            timeout = gevent.Timeout(self.environment.stop_timeout or 0 + 60)
            timeout.start()
            try:
                while self.user_count != 0:
                    gevent.sleep(1)
            except gevent.Timeout:
                logger.error("Timeout waiting for all workers to stop")
            finally:
                timeout.cancel()

            self.environment.events.test_stop.fire(environment=self.environment)

    def quit(self):
        self.stop()
        logger.debug("Quitting...")
        for client in self.clients.all:
            logger.debug("Sending quit message to client %s" % (client.id))
            self.server.send_to_client(Message("quit", None, client.id))
        gevent.sleep(0.5)  # wait for final stats report from all workers
        self.greenlet.kill(block=True)

    def check_stopped(self):
        if (
            not self.state == STATE_INIT
            and not self.state == STATE_STOPPED
            and all(map(lambda x: x.state not in (STATE_RUNNING, STATE_SPAWNING, STATE_INIT), self.clients.all))
        ):
            self.update_state(STATE_STOPPED)

    def heartbeat_worker(self):
        while True:
            gevent.sleep(HEARTBEAT_INTERVAL)
            if self.connection_broken:
                self.reset_connection()
                continue

            for client in self.clients.all:
                if client.heartbeat < 0 and client.state != STATE_MISSING:
                    logger.info("Worker %s failed to send heartbeat, setting state to missing." % str(client.id))
                    client.state = STATE_MISSING
                    client.user_classes_count = {}
                    if self.worker_count <= 0:
                        logger.info("The last worker went missing, stopping test.")
                        self.stop()
                        self.check_stopped()
                else:
                    client.heartbeat -= 1

    def reset_connection(self):
        logger.info("Reset connection to worker")
        try:
            self.server.close()
            self.server = rpc.Server(self.master_bind_host, self.master_bind_port)
        except RPCError as e:
            logger.error("Temporary failure when resetting connection: %s, will retry later." % (e))

    def client_listener(self):
        while True:
            try:
                client_id, msg = self.server.recv_from_client()
            except RPCError as e:
                logger.error("RPCError found when receiving from client: %s" % (e))
                self.connection_broken = True
                gevent.sleep(FALLBACK_INTERVAL)
                continue
            self.connection_broken = False
            msg.node_id = client_id
            if msg.type == "client_ready":
                worker_node_id = msg.node_id
                self.clients[worker_node_id] = WorkerNode(worker_node_id, heartbeat_liveness=HEARTBEAT_LIVENESS)
                logger.info(
                    "Client %r reported as ready. Currently %i clients ready to swarm."
                    % (worker_node_id, len(self.clients.ready + self.clients.running + self.clients.spawning))
                )
                if self.state == STATE_RUNNING or self.state == STATE_SPAWNING:
                    # balance the load distribution when new client joins
                    self.start(self.target_user_count, self.spawn_rate)
                # emit a warning if the worker's clock seem to be out of sync with our clock
                # if abs(time() - msg.data["time"]) > 5.0:
                #    warnings.warn("The worker node's clock seem to be out of sync. For the statistics to be correct the different locust servers need to have synchronized clocks.")
            elif msg.type == "client_stopped":
                del self.clients[msg.node_id]
                logger.info("Removing %s client from running clients" % (msg.node_id))
            elif msg.type == "heartbeat":
                if msg.node_id in self.clients:
                    c = self.clients[msg.node_id]
                    c.heartbeat = HEARTBEAT_LIVENESS
                    client_state = msg.data["state"]
                    if c.state == STATE_MISSING:
                        logger.info(
                            "Worker %s self-healed with heartbeat, setting state to %s." % (str(c.id), client_state)
                        )
                        user_classes_count = msg.data.get("user_classes_count")
                        if user_classes_count:
                            c.user_classes_count = user_classes_count
                    c.state = client_state
                    c.cpu_usage = msg.data["current_cpu_usage"]
                    if not c.cpu_warning_emitted and c.cpu_usage > 90:
                        self.worker_cpu_warning_emitted = True  # used to fail the test in the end
                        c.cpu_warning_emitted = True  # used to suppress logging for this node
                        logger.warning(
                            "Worker %s exceeded cpu threshold (will only log this once per worker)" % (msg.node_id)
                        )
            elif msg.type == "stats":
                self.environment.events.worker_report.fire(client_id=msg.node_id, data=msg.data)
            elif msg.type == "spawning":
                self.clients[msg.node_id].state = STATE_SPAWNING
            elif msg.type == "spawning_complete":
                self.clients[msg.node_id].state = STATE_RUNNING
                self.clients[msg.node_id].user_classes_count = msg.data["user_classes_count"]
                if len(self.clients.spawning) == 0:
                    self.environment.events.spawning_complete.fire(
                        user_count=sum(self.target_user_classes_count.values())
                    )
            elif msg.type == "quit":
                if msg.node_id in self.clients:
                    del self.clients[msg.node_id]
                    logger.info(
                        "Client %r quit. Currently %i clients connected." % (msg.node_id, len(self.clients.ready))
                    )
                    if self.worker_count - len(self.clients.missing) <= 0:
                        logger.info("The last worker quit, stopping test.")
                        self.stop()
                        if self.environment.parsed_options and self.environment.parsed_options.headless:
                            self.quit()
            elif msg.type == "exception":
                self.log_exception(msg.node_id, msg.data["msg"], msg.data["traceback"])
            elif msg.type in self.custom_messages:
                logger.debug(f"Recieved {msg.type} message from worker {msg.node_id}")
                self.custom_messages[msg.type](environment=self.environment, msg=msg)
            else:
                logger.warning(f"Unknown message type recieved from worker {msg.node_id}: {msg.type}")

            self.check_stopped()

    @property
    def worker_count(self):
        return len(self.clients.ready) + len(self.clients.spawning) + len(self.clients.running)

<<<<<<< HEAD
    @property
    def reported_user_classes_count(self) -> Dict[str, int]:
        reported_user_classes_count = defaultdict(lambda: 0)
        for client in self.clients.ready + self.clients.spawning + self.clients.running:
            for name, count in client.user_classes_count.items():
                reported_user_classes_count[name] += count
        return reported_user_classes_count
=======
    def send_message(self, msg_type, data=None, client_id=None):
        """
        Sends a message to attached worker node(s)

        :param msg_type: The type of the message to send
        :param data: Optional data to send
        :param client_id: Optional id of the target worker node.
                            If None, will send to all attached workers
        """
        if client_id:
            logger.debug(f"Sending {msg_type} message to client {client_id}")
            self.server.send_to_client(Message(msg_type, data, client_id))
        else:
            for client in self.clients.all:
                logger.debug(f"Sending {msg_type} message to client {client.id}")
                self.server.send_to_client(Message(msg_type, data, client.id))
>>>>>>> 3666efd2


class WorkerRunner(DistributedRunner):
    """
    Runner used to run distributed load tests across multiple processes and/or machines.

    WorkerRunner connects to a :class:`MasterRunner` from which it'll receive
    instructions to start and stop user greenlets. The WorkerRunner will periodically
    take the stats generated by the running users and send back to the :class:`MasterRunner`.
    """

    def __init__(self, environment, master_host, master_port):
        """
        :param environment: Environment instance
        :param master_host: Host/IP to use for connection to the master
        :param master_port: Port to use for connecting to the master
        """
        super().__init__(environment)
        self.worker_state = STATE_INIT
        self.client_id = socket.gethostname() + "_" + uuid4().hex
        self.master_host = master_host
        self.master_port = master_port
        self.worker_cpu_warning_emitted = False
        self.client = rpc.Client(master_host, master_port, self.client_id)
        self.greenlet.spawn(self.heartbeat).link_exception(greenlet_exception_handler)
        self.greenlet.spawn(self.worker).link_exception(greenlet_exception_handler)
        self.client.send(Message("client_ready", None, self.client_id))
        self.greenlet.spawn(self.stats_reporter).link_exception(greenlet_exception_handler)

        # register listener for when all users have spawned, and report it to the master node
        def on_spawning_complete(user_count):
            assert user_count == sum(self.user_classes_count.values())
            self.client.send(
                Message(
                    "spawning_complete",
                    {"user_classes_count": self.user_classes_count, "user_count": self.user_count},
                    self.client_id,
                )
            )
            self.worker_state = STATE_RUNNING

        self.environment.events.spawning_complete.add_listener(on_spawning_complete)

        # register listener that adds the current number of spawned users to the report that is sent to the master node
        def on_report_to_master(client_id, data):
            data["user_classes_count"] = self.user_classes_count
            data["user_count"] = self.user_count

        self.environment.events.report_to_master.add_listener(on_report_to_master)

        # register listener that sends quit message to master
        def on_quitting(environment, **kw):
            self.client.send(Message("quit", None, self.client_id))

        self.environment.events.quitting.add_listener(on_quitting)

        # register listener thats sends user exceptions to master
        def on_user_error(user_instance, exception, tb):
            formatted_tb = "".join(traceback.format_tb(tb))
            self.client.send(Message("exception", {"msg": str(exception), "traceback": formatted_tb}, self.client_id))

        self.environment.events.user_error.add_listener(on_user_error)

    def start(self, user_count, spawn_rate, wait=False):
        raise NotImplementedError("use start_worker")

    def start_worker(self, user_classes_count: Dict[str, int], **kwargs):
        """
        Start running a load test as a worker

        :param user_classes_count: Users to run
        """
        self.target_user_classes_count = user_classes_count

        if self.worker_state != STATE_RUNNING and self.worker_state != STATE_SPAWNING:
            self.stats.clear_all()
            self.exceptions = {}
            self.cpu_warning_emitted = False
            self.worker_cpu_warning_emitted = False

        user_classes_spawn_count = {}
        user_classes_stop_count = {}

        for user_class, user_class_count in user_classes_count.items():
            if self.user_classes_count[user_class] > user_class_count:
                user_classes_stop_count[user_class] = self.user_classes_count[user_class] - user_class_count
            elif self.user_classes_count[user_class] < user_class_count:
                user_classes_spawn_count[user_class] = user_class_count - self.user_classes_count[user_class]

        # call spawn_users before stopping the users since stop_users
        # can be blocking because of the stop_timeout
        self.spawn_users(user_classes_spawn_count)
        self.stop_users(user_classes_stop_count)

        self.environment.events.spawning_complete.fire(user_count=sum(self.user_classes_count.values()))

    def heartbeat(self):
        while True:
            try:
                self.client.send(
                    Message(
                        "heartbeat",
                        {
                            "state": self.worker_state,
                            "current_cpu_usage": self.current_cpu_usage,
                            "user_classes_count": self.user_classes_count,
                        },
                        self.client_id,
                    )
                )
            except RPCError as e:
                logger.error("RPCError found when sending heartbeat: %s" % (e))
                self.reset_connection()
            gevent.sleep(HEARTBEAT_INTERVAL)

    def reset_connection(self):
        logger.info("Reset connection to master")
        try:
            self.client.close()
            self.client = rpc.Client(self.master_host, self.master_port, self.client_id)
        except RPCError as e:
            logger.error("Temporary failure when resetting connection: %s, will retry later." % (e))

    def worker(self):
        last_received_spawn_timestamp = 0
        while True:
            try:
                msg = self.client.recv()
            except RPCError as e:
                logger.error("RPCError found when receiving from master: %s" % (e))
                continue
            if msg.type == "spawn":
                self.worker_state = STATE_SPAWNING
                self.client.send(Message("spawning", None, self.client_id))
                job = msg.data
                if job["timestamp"] <= last_received_spawn_timestamp:
                    logger.info(
                        "Discard spawn message with older or equal timestamp than timestamp of previous spawn message"
                    )
                    continue
                self.environment.host = job["host"]
                self.environment.stop_timeout = job["stop_timeout"]
                if self.spawning_greenlet:
                    # kill existing spawning greenlet before we launch new one
                    self.spawning_greenlet.kill(block=True)
                self.spawning_greenlet = self.greenlet.spawn(lambda: self.start_worker(job["user_classes_count"]))
                self.spawning_greenlet.link_exception(greenlet_exception_handler)
                last_received_spawn_timestamp = job["timestamp"]
            elif msg.type == "stop":
                self.stop()
                self.client.send(Message("client_stopped", None, self.client_id))
                # +additional_wait is just a small buffer to account for the random network latencies and/or other
                # random delays inherent to distributed systems.
                additional_wait = int(os.getenv("WORKER_ADDITIONAL_WAIT_BEFORE_READY_AFTER_STOP", 0))
                gevent.sleep((self.environment.stop_timeout or 0) + additional_wait)
                self.client.send(Message("client_ready", None, self.client_id))
                self.worker_state = STATE_INIT
            elif msg.type == "quit":
                logger.info("Got quit message from master, shutting down...")
                self.stop()
                self._send_stats()  # send a final report, in case there were any samples not yet reported
                self.greenlet.kill(block=True)
            elif msg.type in self.custom_messages:
                logger.debug(f"Recieved {msg.type} message from master")
                self.custom_messages[msg.type](environment=self.environment, msg=msg)
            else:
                logger.warning(f"Unknown message type recieved: {msg.type}")

    def stats_reporter(self):
        while True:
            try:
                self._send_stats()
            except RPCError as e:
                logger.error("Temporary connection lost to master server: %s, will retry later." % (e))
            gevent.sleep(WORKER_REPORT_INTERVAL)

    def send_message(self, msg_type, data=None):
        """
        Sends a message to master node

        :param msg_type: The type of the message to send
        :param data: Optional data to send
        """
        logger.debug(f"Sending {msg_type} message to master")
        self.client.send(Message(msg_type, data, self.client_id))

    def _send_stats(self):
        data = {}
        self.environment.events.report_to_master.fire(client_id=self.client_id, data=data)
        self.client.send(Message("stats", data, self.client_id))<|MERGE_RESOLUTION|>--- conflicted
+++ resolved
@@ -81,12 +81,8 @@
         self.worker_cpu_warning_emitted = False
         self.greenlet.spawn(self.monitor_cpu).link_exception(greenlet_exception_handler)
         self.exceptions = {}
-<<<<<<< HEAD
         self.target_user_classes_count: Dict[str, int] = {}
-=======
-        self.target_user_count = None
         self.custom_messages = {}
->>>>>>> 3666efd2
 
         # set up event listeners for recording requests
         def on_request_success(request_type, name, response_time, response_length, **_kwargs):
@@ -425,11 +421,10 @@
         row["nodes"].add(node_id)
         self.exceptions[key] = row
 
-<<<<<<< HEAD
     @property
     def target_user_count(self) -> int:
         return sum(self.target_user_classes_count.values())
-=======
+
     def register_message(self, msg_type, listener):
         """
         Register a listener for a custom message from another node
@@ -438,7 +433,6 @@
         :param listener: The function to execute when the message is received
         """
         self.custom_messages[msg_type] = listener
->>>>>>> 3666efd2
 
 
 class LocalRunner(Runner):
@@ -877,7 +871,6 @@
     def worker_count(self):
         return len(self.clients.ready) + len(self.clients.spawning) + len(self.clients.running)
 
-<<<<<<< HEAD
     @property
     def reported_user_classes_count(self) -> Dict[str, int]:
         reported_user_classes_count = defaultdict(lambda: 0)
@@ -885,7 +878,7 @@
             for name, count in client.user_classes_count.items():
                 reported_user_classes_count[name] += count
         return reported_user_classes_count
-=======
+
     def send_message(self, msg_type, data=None, client_id=None):
         """
         Sends a message to attached worker node(s)
@@ -902,7 +895,6 @@
             for client in self.clients.all:
                 logger.debug(f"Sending {msg_type} message to client {client.id}")
                 self.server.send_to_client(Message(msg_type, data, client.id))
->>>>>>> 3666efd2
 
 
 class WorkerRunner(DistributedRunner):
