--- conflicted
+++ resolved
@@ -643,7 +643,6 @@
         pos -= count[k]
 
 
-<<<<<<< HEAD
 def setup_distributed_stats_event_listeners(environment):
     def on_report_to_master(client_id, data):
         data["stats"] = environment.stats.serialize_stats()
@@ -659,7 +658,7 @@
                 environment.stats.entries[request_key] = StatsEntry(environment.stats, entry.name, entry.method)
             environment.stats.entries[request_key].extend(entry)
     
-        for error_key, error in six.iteritems(data["errors"]):
+        for error_key, error in data["errors"].items():
             if error_key not in environment.stats.errors:
                 environment.stats.errors[error_key] = StatsError.from_dict(error)
             else:
@@ -681,59 +680,6 @@
         
     environment.events.report_to_master += on_report_to_master
     environment.events.slave_report += on_slave_report
-=======
-global_stats = RequestStats()
-"""
-A global instance for holding the statistics. Should be removed eventually.
-"""
-
-def on_request_success(request_type, name, response_time, response_length, **kwargs):
-    global_stats.log_request(request_type, name, response_time, response_length)
-
-def on_request_failure(request_type, name, response_time, response_length, exception, **kwargs):
-    global_stats.log_request(request_type, name, response_time, response_length)
-    global_stats.log_error(request_type, name, exception)
-
-def on_report_to_master(client_id, data):
-    data["stats"] = global_stats.serialize_stats()
-    data["stats_total"] = global_stats.total.get_stripped_report()
-    data["errors"] =  global_stats.serialize_errors()
-    global_stats.errors = {}
-
-def on_slave_report(client_id, data):
-    for stats_data in data["stats"]:
-        entry = StatsEntry.unserialize(stats_data)
-        request_key = (entry.name, entry.method)
-        if not request_key in global_stats.entries:
-            global_stats.entries[request_key] = StatsEntry(global_stats, entry.name, entry.method)
-        global_stats.entries[request_key].extend(entry)
-
-    for error_key, error in data["errors"].items():
-        if error_key not in global_stats.errors:
-            global_stats.errors[error_key] = StatsError.from_dict(error)
-        else:
-            global_stats.errors[error_key].occurrences += error["occurrences"]
-    
-    # save the old last_request_timestamp, to see if we should store a new copy
-    # of the response times in the response times cache
-    old_last_request_timestamp = global_stats.total.last_request_timestamp
-    # update the total StatsEntry
-    global_stats.total.extend(StatsEntry.unserialize(data["stats_total"]))
-    if global_stats.total.last_request_timestamp and global_stats.total.last_request_timestamp > (old_last_request_timestamp or 0):
-        # If we've entered a new second, we'll cache the response times. Note that there 
-        # might still be reports from other slave nodes - that contains requests for the same 
-        # time periods - that hasn't been received/accounted for yet. This will cause the cache to 
-        # lag behind a second or two, but since StatsEntry.current_response_time_percentile() 
-        # (which is what the response times cache is used for) uses an approximation of the 
-        # last 10 seconds anyway, it should be fine to ignore this. 
-        global_stats.total._cache_response_times(int(global_stats.total.last_request_timestamp))
-    
-
-events.request_success += on_request_success
-events.request_failure += on_request_failure
-events.report_to_master += on_report_to_master
-events.slave_report += on_slave_report
->>>>>>> 7c6c015c
 
 
 def print_stats(stats, current=True):
@@ -782,11 +728,7 @@
     console_logger.info("Error report")
     console_logger.info(" %-18s %-100s" % ("# occurrences", "Error"))
     console_logger.info("-" * (80 + STATS_NAME_WIDTH))
-<<<<<<< HEAD
-    for error in six.itervalues(stats.errors):
-=======
-    for error in global_stats.errors.values():
->>>>>>> 7c6c015c
+    for error in stats.errors.values():
         console_logger.info(" %-18i %-100s" % (error.occurrences, error.to_name()))
     console_logger.info("-" * (80 + STATS_NAME_WIDTH))
     console_logger.info("")
