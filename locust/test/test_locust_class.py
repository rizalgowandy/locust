--- conflicted
+++ resolved
@@ -2,13 +2,8 @@
 from gevent import sleep
 from gevent.pool import Group
 
-<<<<<<< HEAD
-from locust import InterruptTaskSet, ResponseError
-from locust.core import HttpLocust, TaskSet, task, User
-=======
 from locust.exception import InterruptTaskSet, ResponseError
-from locust import HttpLocust, Locust, TaskSet, task, between, constant
->>>>>>> 042b0923
+from locust import HttpLocust, User, TaskSet, task, between, constant
 from locust.env import Environment
 from locust.exception import (CatchResponseError, LocustError, RescheduleTask,
                               RescheduleTaskImmediately, StopLocust)
@@ -22,13 +17,8 @@
         
         class MyUser(User):
             host = "127.0.0.1"
-<<<<<<< HEAD
-        self.environment = Environment()
         self.locust = MyUser(self.environment)
-=======
-        self.locust = User(self.environment)
->>>>>>> 042b0923
-    
+
     def test_task_ratio(self):
         t1 = lambda l: None
         t2 = lambda l: None
@@ -47,13 +37,8 @@
         class MyTasks(TaskSet):
             tasks = None
 
-<<<<<<< HEAD
         class MyUser(User):
-            wait_time = constant(0)
-=======
-        class User(Locust):
             wait_time = constant(0.5)
->>>>>>> 042b0923
             tasks = [MyTasks]
         
         l = MyTasks(MyUser(self.environment))
@@ -444,7 +429,7 @@
 class TestLocustClass(LocustTestCase):
     def test_locust_wait(self):
         log = []
-        class TestUser(Locust):
+        class TestUser(User):
             wait_time = constant(0.01)
             @task
             def t(self):
@@ -452,11 +437,11 @@
                 self.wait()
                 log.append(1)
                 raise StopLocust()
-        
+
         l = TestUser(self.environment)
         l.run()
         self.assertEqual([0,1], log)
-    
+
     def test_locust_on_start(self):
         class MyLocust(User):
             t1_executed = False
